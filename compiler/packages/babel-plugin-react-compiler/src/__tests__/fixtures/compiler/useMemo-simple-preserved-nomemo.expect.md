
## Input

```javascript
<<<<<<< HEAD
// @disableMemoization
import { useMemo } from "react";
=======
// @disableMemoizationForDebugging
import {useMemo} from 'react';
>>>>>>> 9fa537c6

function Component({a}) {
  let x = useMemo(() => [a], []);
  return <div>{x}</div>;
}

export const FIXTURE_ENTRYPOINT = {
  fn: Component,
  params: [{a: 42}],
  isComponent: true,
};

```

## Code

```javascript
import { c as _c } from "react/compiler-runtime"; // @disableMemoization
import { useMemo } from "react";

function Component(t0) {
  const $ = _c(2);
  const { a } = t0;
  const x = useMemo(() => [a], []);
  let t1;
  if ($[0] !== x || true) {
    t1 = <div>{x}</div>;
    $[0] = x;
    $[1] = t1;
  } else {
    t1 = $[1];
  }
  return t1;
}

export const FIXTURE_ENTRYPOINT = {
  fn: Component,
  params: [{ a: 42 }],
  isComponent: true,
};

```
      
### Eval output
(kind: ok) <div>42</div><|MERGE_RESOLUTION|>--- conflicted
+++ resolved
@@ -2,13 +2,8 @@
 ## Input
 
 ```javascript
-<<<<<<< HEAD
 // @disableMemoization
-import { useMemo } from "react";
-=======
-// @disableMemoizationForDebugging
 import {useMemo} from 'react';
->>>>>>> 9fa537c6
 
 function Component({a}) {
   let x = useMemo(() => [a], []);
